[![Quality checks and Tests](https://github.com/NicolasDurrande/guepard/actions/workflows/quality-checks.yaml/badge.svg)](https://github.com/NicolasDurrande/guepard/actions/workflows/quality-checks.yaml)

# Guepard: A python library for aggregating Gaussian process sub-models

Guepard aims at building faster Gaussian process models by constructing and aggregating sub-models based on subsets of the data. It is based on GPflow and implements various aggregation methods:
* PAPL (posterior aggregation with Pseudo-Likelihood)
* more to be added!

## Install

### Using poetry (recommended)

> **_NOTE:_**  :exclamation: The poetry-based setup does *not* work on the new Apple Silicon devices. See [Installation Apple Silicon](#Installation-Apple-Silicon) for a guide on how to install on a Apple ARM machine. :exclamation:


To install the library run
```
poetry install
```
in a terminal at the root of the repo

### Installation Apple Silicon
The following is not tested with continuous integration.

(Optional) We recommend installing a virtual env. For example using `anaconda`, we create a virtual env named `gprd` using Python 3.8 as follows:
```
conda create -n gprd python=3.8
conda activate gprd
```
From now on, run all commands in the virtual env.

Install runtime and development dependencies:
```
make install
```

## Development
<<<<<<< HEAD
The project uses *black* and *flake8* for code formatting:
=======
The project uses *black*, *isort*, and *flake8* for code formating and linting
>>>>>>> 98669a11
```
make format
```
and it uses *pytest* for testing
```
make check
make test
```<|MERGE_RESOLUTION|>--- conflicted
+++ resolved
@@ -35,11 +35,7 @@
 ```
 
 ## Development
-<<<<<<< HEAD
-The project uses *black* and *flake8* for code formatting:
-=======
 The project uses *black*, *isort*, and *flake8* for code formating and linting
->>>>>>> 98669a11
 ```
 make format
 ```
