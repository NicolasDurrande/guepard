--- conflicted
+++ resolved
@@ -92,11 +92,7 @@
 We can now aggregate the three sub-models using PAPL
 
 ```python
-<<<<<<< HEAD
-m_agg = guepard.EquivalentObsEnsemble(M)
-=======
-m_agg = guepard.GprPapl(submodels)
->>>>>>> 8cc33d85
+m_agg = guepard.EquivalentObsEnsemble(submodels)
 
 fig, ax = plt.subplots(1, 1, figsize=(6, 4))
 plot_model(m_agg, ax, plot_data=False)
